# Authors: Rob Crittenden <rcritten@redhat.com>
#
# Copyright (C) 2007    Red Hat
# see file 'COPYING' for use and warranty information
#
# This program is free software; you can redistribute it and/or
# modify it under the terms of the GNU General Public License as
# published by the Free Software Foundation; version 2 or later
#
# This program is distributed in the hope that it will be useful,
# but WITHOUT ANY WARRANTY; without even the implied warranty of
# MERCHANTABILITY or FITNESS FOR A PARTICULAR PURPOSE.    See the
# GNU General Public License for more details.
#
# You should have received a copy of the GNU General Public License
# along with this program; if not, write to the Free Software
# Foundation, Inc., 59 Temple Place, Suite 330, Boston, MA 02111-1307 USA
#

#!/usr/bin/python

import sys

import ipa.rpcclient as rpcclient
import entity
import user
import group
import ipa
import config
import radius_util

class IPAClient:

    def __init__(self,transport=None):
        if transport:
            self.local = True
            self.transport = transport
        else:
            self.local = False
            self.transport = rpcclient.RPCClient()

    def set_principal(self,princ):
        """Set the name of the principal that will be used for
           LDAP proxy authentication"""
        if self.local:
            self.transport.set_principal(princ)

    def set_krbccache(self,krbccache):
        """Set the file location of the Kerberos credentials cache to be used
           for LDAP authentication"""
        if self.local:
            self.transport.set_krbccache(krbccache)

# Higher-level API

    def get_aci_entry(self, sattrs=None):
        """Returns the entry containing access control ACIs."""

        result = self.transport.get_aci_entry(sattrs)
        return entity.Entity(result)

# General searches

    def get_entry_by_dn(self,dn,sattrs=None):
        """Get a specific entry by dn. If sattrs is set then only those
           attributes will be returned, otherwise all available attributes
           are returned."""
        result = self.transport.get_entry_by_dn(dn,sattrs)
        return entity.Entity(result)

    def get_entry_by_cn(self,cn,sattrs=None):
        """Get a specific entry by cn. If sattrs is set then only those
           attributes will be returned, otherwise all available attributes
           are returned."""
        result = self.transport.get_entry_by_cn(cn,sattrs)
        return entity.Entity(result)

    def update_entry(self,entry):
        """Update a entry."""

        result = self.transport.update_entry(entry.origDataDict(), entry.toDict())
        return result

# User support
    def get_user_by_uid(self,uid,sattrs=None):
        """Get a specific user by uid. If sattrs is set then only those
           attributes will be returned, otherwise all available attributes
           are returned."""
        result = self.transport.get_user_by_uid(uid,sattrs)
        return user.User(result)

    def get_user_by_principal(self,principal,sattrs=None):
        """Get a specific user by uid. If sattrs is set then only those
           attributes will be returned, otherwise all available attributes
           are returned."""
        result = self.transport.get_user_by_principal(principal,sattrs)
        return user.User(result)

    def get_user_by_email(self,email,sattrs=None):
        """Get a specific user's entry. Return as a dict of values.
           Multi-valued fields are represented as lists.
        """
        result = self.transport.get_user_by_email(email,sattrs)
        return user.User(result)

    def get_users_by_manager(self,manager_dn,sattrs=None):
        """Gets the users the report to a particular manager.
           If sattrs is not None then only those
           attributes will be returned, otherwise all available
           attributes are returned. The result is a list of groups."""
        results = self.transport.get_users_by_manager(manager_dn, sattrs)

        return map(lambda result: user.User(result), results)

    def add_user(self,user,user_container=None):
        """Add a user. user is a ipa.user.User object"""

        user_dict = user.toDict()

        # dn is set on the server-side
        del user_dict['dn']

        # convert to a regular dict before sending
        result = self.transport.add_user(user_dict, user_container)
        return result

    def get_all_users(self):
        """Get as a list of User objects all users in the directory"""
        result = self.transport.get_all_users()

        all_users = []
        for attrs in result:
            if attrs is not None:
                all_users.append(user.User(attrs))

        return all_users

    def get_custom_fields(self):
        """Get custom user fields"""
        result = self.transport.get_custom_fields()
        return result

    def set_custom_fields(self, schema):
        """Set custom user fields"""
        result = self.transport.set_custom_fields(schema)
        return result

    def find_users(self, criteria, sattrs=None, searchlimit=0, timelimit=-1):
        """Return a list: counter followed by a User object for each user that
           matches the criteria. If the results are truncated, counter will
           be set to -1"""
        result = self.transport.find_users(criteria, sattrs, searchlimit, timelimit)
        counter = result[0]

        users = [counter]
        for attrs in result[1:]:
            if attrs is not None:
                users.append(user.User(attrs))

        return users

    def update_user(self,user):
        """Update a user entry."""

        result = self.transport.update_user(user.origDataDict(), user.toDict())
        return result

    def delete_user(self,uid):
        """Delete a user entry."""

        result = self.transport.delete_user(uid)
        return result

    def modifyPassword(self,principal,oldpass,newpass):
        """Modify a user's password"""

        result = self.transport.modifyPassword(principal,oldpass,newpass)

        return result

    def mark_user_active(self,uid):
        """Set a user as active by uid."""

        result = self.transport.mark_user_active(uid)
        return result

    def mark_user_inactive(self,uid):
        """Set a user as inactive by uid."""

        result = self.transport.mark_user_inactive(uid)
        return result

# Groups support

    def get_groups_by_member(self,member_dn,sattrs=None):
        """Gets the groups that member_dn belongs to.
           If sattrs is not None then only those
           attributes will be returned, otherwise all available
           attributes are returned. The result is a list of groups."""
        results = self.transport.get_groups_by_member(member_dn,sattrs)

        return map(lambda result: group.Group(result), results)

    def add_group(self,group,group_container=None):
        """Add a group. group is a ipa.group.Group object"""

        group_dict = group.toDict()

        # dn is set on the server-side
        del group_dict['dn']

        # convert to a regular dict before sending
        result = self.transport.add_group(group_dict, group_container)
        return result

    def find_groups(self, criteria, sattrs=None, searchlimit=0, timelimit=-1):
        """Find groups whose cn matches the criteria. Wildcards are 
           acceptable. Returns a list of Group objects."""
        result = self.transport.find_groups(criteria, sattrs, searchlimit, timelimit)
        counter = result[0]

        groups = [counter]
        for attrs in result[1:]:
            if attrs is not None:
                groups.append(group.Group(attrs))

        return groups

    def add_member_to_group(self, member_dn, group_dn):
        """Add a member to an existing group.
        """

        return self.transport.add_member_to_group(member_dn, group_dn)

    def add_members_to_group(self, member_dns, group_dn):
        """Add several members to an existing group.
           member_dns is a list of dns to add

           Returns a list of the dns that were not added.
        """

        return self.transport.add_members_to_group(member_dns, group_dn)

    def remove_member_from_group(self, member_dn, group_dn):
        """Remove a member from an existing group.
        """

        return self.transport.remove_member_from_group(member_dn, group_dn)

    def remove_members_from_group(self, member_dns, group_dn):
        """Remove several members from an existing group.
           member_dns is a list of dns to remove

           Returns a list of the dns that were not removed.
        """

        return self.transport.remove_members_from_group(member_dns, group_dn)

    def add_user_to_group(self, user_uid, group_dn):
        """Add a user to an existing group.
           user is a uid of the user to add
           group is the cn of the group to be added to
        """

        return self.transport.add_user_to_group(user_uid, group_dn)

    def add_users_to_group(self, user_uids, group_dn):
        """Add several users to an existing group.
           user_uids is a list of uids of the users to add

           Returns a list of the user uids that were not added.
        """

        return self.transport.add_users_to_group(user_uids, group_dn)

    def remove_user_from_group(self, user_uid, group_dn):
        """Remove a user from an existing group.
           user is a uid of the user to remove
           group is the cn of the group to be removed from
        """

        return self.transport.remove_user_from_group(user_uid, group_dn)

    def remove_users_from_group(self, user_uids, group_dn):
        """Remove several users from an existing group.
           user_uids is a list of uids of the users to remove

           Returns a list of the user uids that were not removed.
        """

        return self.transport.remove_users_from_group(user_uids, group_dn)

    def add_groups_to_user(self, group_dns, user_dn):
        """Given a list of group dn's add them to the user.

           Returns a list of the group dns that were not added.
        """
        return self.transport.add_groups_to_user(group_dns, user_dn)

    def remove_groups_from_user(self, group_dns, user_dn):
        """Given a list of group dn's remove them from the user.

           Returns a list of the group dns that were not removed.
        """

        return self.transport.remove_groups_from_user(group_dns, user_dn)

    def update_group(self,group):
        """Update a group entry."""

        return self.transport.update_group(group.origDataDict(), group.toDict())

    def delete_group(self,group_dn):
        """Delete a group entry."""

        return self.transport.delete_group(group_dn)

    def add_group_to_group(self, group_cn, tgroup_cn):
        """Add a group to an existing group.
           group_cn is a cn of the group to add
           tgroup_cn is the cn of the group to be added to
        """

        return self.transport.add_group_to_group(group_cn, tgroup_cn)

    def attrs_to_labels(self,attrs):
        """Convert a list of LDAP attributes into a more readable form."""

        return self.transport.attrs_to_labels(attrs)

    def group_members(self, groupdn, attr_list):
        """Do a memberOf search of groupdn and return the attributes in
           attr_list (an empty list returns everything)."""

        results = self.transport.group_members(groupdn, attr_list)

        counter = results[0]

        entries = [counter]
        for e in results[1:]:
            if e is not None:
                entries.append(user.User(e))

        return entries
<<<<<<< HEAD

# radius support
    def get_radius_client_by_ip_addr(self, ip_addr, container=None, sattrs=None):
        result = self.transport.get_radius_client_by_ip_addr(ip_addr, container, sattrs)
        return radius_util.RadiusClient(result)

    def add_radius_client(self, client, container=None):
        client_dict = client.toDict()

        # dn is set on the server-side
        del client_dict['dn']

        # convert to a regular dict before sending
        result = self.transport.add_radius_client(client_dict, container)
        return result

    def update_radius_client(self, client):
        result = self.transport.update_radius_client(client.origDataDict(), client.toDict())
        return result

    def delete_radius_client(self, ip_addr, container=None):
        return self.transport.delete_radius_client(ip_addr, container)

    def find_radius_clients(self, criteria, container=None, sattrs=None, searchlimit=0, timelimit=-1):
        result = self.transport.find_radius_clients(criteria, container, sattrs, searchlimit, timelimit)
        counter = result[0]

        users = [counter]
        for attrs in result[1:]:
            if attrs is not None:
                users.append(user.User(attrs))

        return users

    def get_radius_profile_by_uid(self, uid, user_profile=None, sattrs=None):
        result = self.transport.get_radius_profile_by_uid(uid, user_profile, sattrs)
        return radius_util.RadiusClient(result)

    def add_radius_profile(self, profile, user_profile=None):
        profile_dict = profile.toDict()

        # dn is set on the server-side
        del profile_dict['dn']

        # convert to a regular dict before sending
        result = self.transport.add_radius_profile(profile_dict, user_profile)
        return result

    def update_radius_profile(self, profile):
        result = self.transport.update_radius_profile(profile.origDataDict(), profile.toDict())
        return result

    def delete_radius_profile(self, ip_addr, user_profile=None):
        return self.transport.delete_radius_profile(ip_addr, user_profile)

    def find_radius_profiles(self, criteria, user_profile=None, sattrs=None, searchlimit=0, timelimit=-1):
        result = self.transport.find_radius_profiles(criteria, user_profile, sattrs, searchlimit, timelimit)
        counter = result[0]

        users = [counter]
        for attrs in result[1:]:
            if attrs is not None:
                users.append(user.User(attrs))

        return users
=======
 
    def mark_group_active(self,cn):
        """Set a group as active by cn."""

        result = self.transport.mark_group_active(cn)
        return result

    def mark_group_inactive(self,cn):
        """Set a group as inactive by cn."""

        result = self.transport.mark_group_inactive(cn)
        return result

# Configuration

    def get_ipa_config(self):
        """Get the IPA configuration"""
        result = self.transport.get_ipa_config()
        return entity.Entity(result)

    def update_ipa_config(self, config):
        """Updates the IPA configuration.

           config is an Entity object.
        """
        result = self.transport.update_ipa_config(config.origDataDict(), config.toDict())
        return result

    def get_password_policy(self):
        """Get the IPA password policy"""
        result = self.transport.get_password_policy()
        return entity.Entity(result)

    def update_password_policy(self, policy):
        """Updates the IPA password policy.

           policy is an Entity object.
        """
        result = self.transport.update_password_policy(policy.origDataDict(), policy.toDict())
        return result

    def add_service_principal(self, princ_name):
        return self.transport.add_service_principal(princ_name)

    def get_keytab(self, princ_name):
        return self.transport.get_keytab(princ_name)
>>>>>>> 2e7f629d
<|MERGE_RESOLUTION|>--- conflicted
+++ resolved
@@ -342,7 +342,52 @@
                 entries.append(user.User(e))
 
         return entries
-<<<<<<< HEAD
+ 
+    def mark_group_active(self,cn):
+        """Set a group as active by cn."""
+
+        result = self.transport.mark_group_active(cn)
+        return result
+
+    def mark_group_inactive(self,cn):
+        """Set a group as inactive by cn."""
+
+        result = self.transport.mark_group_inactive(cn)
+        return result
+
+# Configuration
+
+    def get_ipa_config(self):
+        """Get the IPA configuration"""
+        result = self.transport.get_ipa_config()
+        return entity.Entity(result)
+
+    def update_ipa_config(self, config):
+        """Updates the IPA configuration.
+
+           config is an Entity object.
+        """
+        result = self.transport.update_ipa_config(config.origDataDict(), config.toDict())
+        return result
+
+    def get_password_policy(self):
+        """Get the IPA password policy"""
+        result = self.transport.get_password_policy()
+        return entity.Entity(result)
+
+    def update_password_policy(self, policy):
+        """Updates the IPA password policy.
+
+           policy is an Entity object.
+        """
+        result = self.transport.update_password_policy(policy.origDataDict(), policy.toDict())
+        return result
+
+    def add_service_principal(self, princ_name):
+        return self.transport.add_service_principal(princ_name)
+
+    def get_keytab(self, princ_name):
+        return self.transport.get_keytab(princ_name)
 
 # radius support
     def get_radius_client_by_ip_addr(self, ip_addr, container=None, sattrs=None):
@@ -408,51 +453,3 @@
                 users.append(user.User(attrs))
 
         return users
-=======
- 
-    def mark_group_active(self,cn):
-        """Set a group as active by cn."""
-
-        result = self.transport.mark_group_active(cn)
-        return result
-
-    def mark_group_inactive(self,cn):
-        """Set a group as inactive by cn."""
-
-        result = self.transport.mark_group_inactive(cn)
-        return result
-
-# Configuration
-
-    def get_ipa_config(self):
-        """Get the IPA configuration"""
-        result = self.transport.get_ipa_config()
-        return entity.Entity(result)
-
-    def update_ipa_config(self, config):
-        """Updates the IPA configuration.
-
-           config is an Entity object.
-        """
-        result = self.transport.update_ipa_config(config.origDataDict(), config.toDict())
-        return result
-
-    def get_password_policy(self):
-        """Get the IPA password policy"""
-        result = self.transport.get_password_policy()
-        return entity.Entity(result)
-
-    def update_password_policy(self, policy):
-        """Updates the IPA password policy.
-
-           policy is an Entity object.
-        """
-        result = self.transport.update_password_policy(policy.origDataDict(), policy.toDict())
-        return result
-
-    def add_service_principal(self, princ_name):
-        return self.transport.add_service_principal(princ_name)
-
-    def get_keytab(self, princ_name):
-        return self.transport.get_keytab(princ_name)
->>>>>>> 2e7f629d
