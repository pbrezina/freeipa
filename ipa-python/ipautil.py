--- conflicted
+++ resolved
@@ -25,15 +25,10 @@
 import subprocess
 from random import Random
 from time import gmtime
-import os
+import os, sys, traceback, readline
 import stat
-<<<<<<< HEAD
-import socket
-import readline
-import traceback
+
 from types import *
-=======
->>>>>>> b75d735b
 
 import re
 import xmlrpclib
@@ -375,7 +370,7 @@
     '''
     left_quote = right_quote = ''
     num_items = len(items)
-    if not num_items: return text
+    if not num_items: return ""
 
     if quote is not None:
         if type(quote) in StringTypes:
@@ -460,7 +455,7 @@
         fd = open(filename)
     text = fd.read()
     text = comment_re.sub('', text) # kill comments
-    pairs = ipautil.parse_key_value_pairs(text)
+    pairs = parse_key_value_pairs(text)
     if fd != sys.stdin: fd.close()
     return pairs
 
@@ -472,7 +467,7 @@
         fd = open(filename)
     text = fd.read()
     text = comment_re.sub('', text) # kill comments
-    items = ipautil.parse_items(text)
+    items = parse_items(text)
     if fd != sys.stdin: fd.close()
     return items
 
@@ -570,11 +565,6 @@
         readline.set_completer_delims(self.prev_completer_delims)
         readline.set_completer(self.prev_completer)
         
-    def _debug(self):
-        print  >> output_fd, "lhs='%s' lhs_complete=%s operator='%s' operator_complete=%s rhs='%s'" % \
-            (self.lhs, self.lhs_complete, self.operator, self.operator_complete, self.rhs)
-
-
     def parse_input(self):
         '''We are looking for 3 tokens: <lhs,op,rhs>
         Extract as much of each token as possible.
